--- conflicted
+++ resolved
@@ -460,24 +460,7 @@
     }
     /// Submodule of `ml`: activation functions.
     pub mod activations;
-<<<<<<< HEAD
     pub mod classification {
         pub mod k_nearest_neighbors;
     }
-}
-
-// ~~~~~~~~~~~~~~~~~~~~~~~~~~~~~~~~~~~~~~~~~~~~~~~~~~~~~~~~~~~~~~~~~~~~~~~~~~~~
-// RUSTQUANT INTERACTIVE
-// This is the parent module for the interactive TUI.
-// All boilerplate currently taken from:
-// https://www.monkeypatch.io/blog/2021-05-31-rust-tui
-//
-// This is a placeholder for now, but will be implemented in the future.
-// ~~~~~~~~~~~~~~~~~~~~~~~~~~~~~~~~~~~~~~~~~~~~~~~~~~~~~~~~~~~~~~~~~~~~~~~~~~~~
-
-/// RustQuant interactive TUI.
-#[cfg(feature = "interactive")]
-pub mod interactive {}
-=======
-}
->>>>>>> b39696bc
+}